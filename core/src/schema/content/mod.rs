//! # Rules of the land
//!
//! - New variants added to the `Content` enum need to be of the form
//!   `$variant:ident(${variant}Content)`.
//! - `${variant}Content` has to be exported by a submodule of this.
//! - The submodule must use `super::prelude::*` to use external
//!   imports.
//! - Other content nodes must be imported from this module with
//!   `super::{$content_variant}`.
//! - All foreign API implementations should be in their corresponding
//!   modules.
//! - Public fields should be avoided, short of `content: Content`.
//! - Things that belong to those submodules that also need to be exposed
//!   to other parts of `synth` should be re-exported here.

use std::collections::BTreeMap;
use std::hash::{Hash, Hasher};

use paste::paste;
use serde::{de::IntoDeserializer, Deserialize, Serialize};
use serde_json::Value;

mod r#bool;
pub use self::r#bool::BoolContent;

mod number;
pub use number::{number_content, NumberContent, NumberContentKind, NumberKindExt, RangeStep};

mod string;
pub use string::{
    ConstantContent, FakerContent, FakerContentArgument, FormatContent, RegexContent,
    SlicedContent, StringContent, Uuid,
};

mod date_time;
pub use date_time::{
    ChronoValue, ChronoValueAndFormat, ChronoValueFormatter, ChronoValueType, DateTimeContent,
};

mod array;
pub use array::ArrayContent;

mod object;
pub use object::ObjectContent;

mod one_of;
pub use one_of::{OneOfContent, VariantContent};

mod categorical;
pub use categorical::{Categorical, CategoricalType};

pub use number::Id;
pub mod prelude;

pub mod series;
pub use series::SeriesContent;

pub mod unique;
pub use unique::{UniqueAlgorithm, UniqueContent};

pub mod hidden;
pub use hidden::HiddenContent;

use prelude::*;

use super::FieldRef;

pub trait Find<C> {
    fn find<I, R>(&self, reference: I) -> Result<&C>
    where
        I: IntoIterator<Item = R>,
        R: AsRef<str>,
    {
        self.project(reference.into_iter().peekable())
    }

    fn find_mut<I, R>(&mut self, reference: I) -> Result<&mut C>
    where
        I: IntoIterator<Item = R>,
        R: AsRef<str>,
    {
        self.project_mut(reference.into_iter().peekable())
    }

    fn project<I, R>(&self, reference: Peekable<I>) -> Result<&C>
    where
        I: Iterator<Item = R>,
        R: AsRef<str>;

    fn project_mut<I, R>(&mut self, reference: Peekable<I>) -> Result<&mut C>
    where
        I: Iterator<Item = R>,
        R: AsRef<str>;
}

#[derive(Debug, Serialize, Deserialize, Clone, PartialEq, Hash)]
#[serde(deny_unknown_fields)]
pub struct SameAsContent {
    #[serde(rename = "ref")]
    pub ref_: FieldRef,
}

#[derive(Debug, Serialize, Deserialize, Clone, PartialEq, Hash)]
pub struct NullContent;

#[derive(Debug, Serialize, Deserialize, Clone, PartialEq, Hash)]
pub struct EmptyContent;

#[derive(Serialize, Deserialize, Debug)]
pub struct ContentLabels {
    #[serde(default)]
    optional: bool,
    #[serde(default)]
    unique: bool,
    #[serde(default)]
    hidden: bool,
}

impl ContentLabels {
    fn try_wrap<E>(self, content: Content) -> std::result::Result<Content, E>
    where
        E: serde::de::Error,
    {
        let mut output = content;

        if self.unique {
            output = output.into_unique();
        }

        if self.optional {
            output = output.into_nullable();
        }

        if self.hidden {
            output = output.into_hidden();
        }

        Ok(output)
    }
}

lazy_static! {
    static ref UNEXPECTED: BTreeMap<&'static str, Vec<&'static str>> = {
        let mut m = BTreeMap::new();
        m.insert("arguments", vec!["format"]);
        m.insert("low", vec!["range"]);
        m.insert("high", vec!["range"]);
        m.insert("step", vec!["range"]);
        m.insert("include_high", vec!["range"]);
        m.insert("include_low", vec!["range"]);
        m.insert("start_at", vec!["id"]);
        m.insert("start", vec!["incrementing", "poisson", "cyclical"]);
        m.insert("increment", vec!["incrementing"]);
        m.insert("rate", vec!["poisson"]);
        m.insert("min_rate", vec!["cyclical"]);
        m.insert("max_rate", vec!["cyclical"]);
        m.insert("period", vec!["cyclical"]);
        m.insert("series", vec!["zip"]);
        m
    };
}

macro_rules! content {
    {
        labels: $labels:ty,
        variants: {
            $($name:ident($variant:ty) => $msg:tt,)+
        }
    } => {
        #[derive(Debug, Serialize, Clone, PartialEq, Hash)]
        #[serde(rename_all = "snake_case")]
        #[serde(tag = "type")]
        #[serde(deny_unknown_fields)]
        pub enum Content {
            $($name($variant),)+
        }

        impl<'de> Deserialize<'de> for Content {
            fn deserialize<D>(deserializer: D) -> std::result::Result<Self, D::Error>
            where
                D: Deserializer<'de>,
            {
                #[derive(Deserialize)]
                #[serde(rename_all = "snake_case")]
                #[serde(tag = "type")]
                #[serde(deny_unknown_fields)]
                enum __Content {
                    $($name($variant),)+
                }

                #[derive(Deserialize)]
                struct __ContentWithLabels {
                    #[serde(flatten)]
                    labels: $labels,
                    #[serde(flatten)]
                    content: __Content
                }

                struct Visitor;

                impl<'de> serde::de::Visitor<'de> for Visitor {
                    type Value = Content;

                    fn expecting(&self, formatter: &mut std::fmt::Formatter) -> std::fmt::Result {
                        write!(formatter, "a general content node, a literal string starting with `@` (for a reference), or a JSON number (for a constant)")
                    }

                    fn visit_map<A>(self, mut map: A) -> Result<Self::Value, A::Error>
                    where
                        A: serde::de::MapAccess<'de>
                    {
                        use serde::de::IntoDeserializer;
                        let mut out = HashMap::<String, serde_json::Value>::new();
                        while let Some(key) = map.next_key()? {
                            let value = map.next_value()?;
                            out.insert(key, value);
                        }

                        if out.is_empty() {
                            out.insert("type".to_string(), serde_json::Value::String("empty".to_string()));
                        } else if out.len() == 1 && out.contains_key("type") {
                            paste! {
                            match out.get("type").unwrap().as_str() {
                                $(
                                    Some(stringify!([<$name:snake>])) => generator_field_error!($name, $msg),
                                )*
                                None | Some(_) => {}
                            }
                            }
                        }

                        for key in out.keys() {
                            if let Some(parent) = UNEXPECTED.get(key as &str) {
                                let parents = parent.iter().map(|p| format!("`{}`", p)).collect::<Vec<String>>().join(", ");
                                return Err(A::Error::custom(format!("`{}` is expected to be a field of {}", key, parents)));
                            }
                        }

                        let __ContentWithLabels { labels, content } = __ContentWithLabels::deserialize(out.into_deserializer()).map_err(A::Error::custom)?;
                        match content {
                            $(
                                __Content::$name(inner) => {
                                    let inner_as_content = Content::$name(inner);
                                    labels.try_wrap(inner_as_content)
                                },
                            )+
                        }
                    }

                    fn visit_u64<E>(self, v: u64) -> Result<Self::Value, E>
                    where
                        E: serde::de::Error
                    {
                        Ok(Content::Number(number_content::U64::from(v).into()))
                    }

                    fn visit_i64<E>(self, v: i64) -> Result<Self::Value, E>
                    where
                        E: serde::de::Error
                    {
                        Ok(Content::Number(number_content::I64::from(v).into()))
                    }

                    fn visit_f64<E>(self, v: f64) -> Result<Self::Value, E>
                    where
                        E: serde::de::Error
                    {
                        Ok(Content::Number(number_content::F64::from(v).into()))
                    }

                    fn visit_str<E>(self, v: &str) -> Result<Self::Value, E>
                    where
                        E: serde::de::Error
                    {
                        if let Some(s) = v.strip_prefix("@") {
                            let ref_ = FieldRef::deserialize(s.into_deserializer())?;
                            Ok(Content::SameAs(SameAsContent { ref_ }))
                        } else {
                            Ok(Content::String(StringContent::Constant(ConstantContent::from(v.to_string()))))
                        }
                    }
                }

                deserializer.deserialize_any(Visitor)
            }
        }
    }
}
macro_rules! generator_field_error {
    ($name:ident, None) => {
        {}
    };
    ($name:ident, $msg:tt) => {
        paste! {
            return Err(A::Error::custom(concat!("`", stringify!([<$name:snake>]), "` generator is ", $msg)))
        }
    }
}

content! {
    labels: ContentLabels,
    variants: {
<<<<<<< HEAD
        Null(NullContent),
        Bool(BoolContent),
        Number(NumberContent),
        String(StringContent),
        DateTime(DateTimeContent),
        Array(ArrayContent),
        Object(ObjectContent),
        SameAs(SameAsContent),
        OneOf(OneOfContent),
        Series(SeriesContent),
        Unique(UniqueContent),
        Hidden(HiddenContent),
=======
        Null(NullContent) => None,
        Bool(BoolContent) => "missing a subtype. Try adding `constant`, or `frequency`",
        Number(NumberContent) => "missing a subtype. Try adding `constant`, `range`, or `id`",
        String(StringContent) => "missing a subtype. Try adding `pattern`, `faker`, `categorical`, `serialized`, `uuid`, `truncated`, or `format`",
        DateTime(DateTimeContent) => "missing a `format` field",
        Array(ArrayContent) => "missing a `length` and `content` field",
        Object(ObjectContent) => None,
        SameAs(SameAsContent) => "missing a `ref` field",
        OneOf(OneOfContent) => "missing a `variants` field",
        Series(SeriesContent) => "missing a variant. Try adding `incrementing`, `poisson`, `cyclical`, or `zip`",
        Unique(UniqueContent) => "missing a `content` field",
        Datasource(DatasourceContent) => "missing a `path` field",
        Hidden(HiddenContent) => "missing a `content` field",
        Empty(EmptyContent) => None,
>>>>>>> 60cb879d
    }
}

impl Content {
    pub fn new_object() -> Self {
        Content::Object(ObjectContent::default())
    }

    /// Wrap a parsed schema inside a [`Content::Array`] of length 1.
    pub fn new_collection(content: Content) -> Self {
        Content::Array(ArrayContent {
            length: Box::new(Content::from(&Value::from(1))),
            content: Box::new(content),
        })
    }

    pub fn is_null(&self) -> bool {
        matches!(self, Self::Null(_))
    }

    pub fn null() -> Self {
        Self::Null(NullContent)
    }

    pub fn as_nullable(&self) -> Option<&Self> {
        match self {
            Self::OneOf(one_of) => one_of.as_nullable(),
            _ => None,
        }
    }

    pub fn is_nullable(&self) -> bool {
        self.as_nullable().is_some()
    }

    #[must_use]
    pub fn into_nullable(self) -> Self {
        if !self.is_nullable() {
            Content::OneOf(vec![self, Content::null()].into_iter().collect())
        } else {
            self
        }
    }

    #[must_use]
    pub fn into_hidden(self) -> Self {
        if !self.is_hidden() {
            Content::Hidden(HiddenContent {
                content: Box::new(self),
            })
        } else {
            self
        }
    }

    pub fn is_hidden(&self) -> bool {
        matches!(self, Self::Hidden(_))
    }

    pub fn is_unique(&self) -> bool {
        matches!(self, Self::Unique(_))
    }

    pub fn is_scalar(&self, ns: &Content) -> Result<bool> {
        match self {
            Self::Array(_) | Self::Object(_) => Ok(false),
            Self::SameAs(same_as) => ns.get_s_node(&same_as.ref_)?.is_scalar(ns),
            Self::OneOf(one_of) => {
                for variant in &one_of.variants {
                    if !variant.content.is_scalar(ns)? {
                        return Ok(false);
                    }
                }
                Ok(true)
            }
            Self::Unique(unique) => unique.content.is_scalar(ns),
            _ => Ok(true),
        }
    }

    #[must_use]
    pub fn into_unique(self) -> Self {
        if !self.is_unique() {
            Content::Unique(UniqueContent {
                algorithm: UniqueAlgorithm::default(),
                content: Box::new(self),
            })
        } else {
            self
        }
    }

    pub fn accepts(&self, value: &Value) -> Result<()> {
        match self {
            Self::Unique(unique_content) => unique_content.content.accepts(value),
            Self::Hidden(_) => Ok(()),
            Self::SameAs(_) => Ok(()),
            Self::OneOf(one_of_content) => {
                let res: Vec<_> = one_of_content
                    .iter()
                    .map(|content| content.accepts(value))
                    .collect();
                if res.iter().any(|r| r.is_ok()) {
                    Ok(())
                } else {
                    Err(failed!(
                        target: Release,
                        "no variant of this will accept: {}",
                        value
                    ))
                }
            }
            // self is a non-logical node
            _ => match value {
                Value::Null => match self {
                    Self::Null(_) => Ok(()),
                    _ => Err(failed!(
                        target: Release,
                        "expecting: '{}', found: 'null'",
                        value
                    )),
                },
                Value::Bool(_) => match self {
                    Self::Bool(_) => Ok(()),
                    _ => Err(failed!(
                        target: Release,
                        "expecting: '{}', found: 'bool'",
                        self
                    )),
                },
                Value::Number(number_value) => match self {
                    Self::Number(number_content) => number_content.accepts(number_value),
                    _ => Err(failed!(
                        target: Release,
                        "expecting: '{}', found: 'number'",
                        self
                    )),
                },
                Value::String(_) => match self {
                    Self::String(_) => Ok(()),
                    _ => Err(failed!(
                        target: Release,
                        "expecting: '{}', found: 'string'",
                        self
                    )),
                },
                Value::Array(arr) => match self {
                    Self::Array(one_of) => arr
                        .iter()
                        .try_for_each(|value| one_of.content.accepts(value)),
                    _ => Err(failed!(
                        target: Release,
                        "expecting: '{}', found: 'array'",
                        self
                    )),
                },
                Value::Object(obj) => match self {
                    Self::Object(object_content) => object_content.accepts(obj),
                    _ => Err(failed!(
                        target: Release,
                        "expecting: '{}', found: 'object'",
                        self
                    )),
                },
            },
        }
    }

    pub fn kind(&self) -> String {
        match self {
            Content::Null(_) => "null".to_string(),
            Content::Bool(content) => format!("bool::{}", content.kind()),
            Content::Number(content) => format!("number::{}", content.kind()),
            Content::String(content) => format!("string::{}", content.kind()),
            Content::DateTime(_) => "date_time".to_string(),
            Content::Array(_) => "array".to_string(),
            Content::Object(_) => "object".to_string(),
            Content::SameAs(_) => "same_as".to_string(),
            Content::OneOf(_) => "one_of".to_string(),
            Content::Series(content) => format!("series::{}", content.kind()),
            Content::Unique(_) => "unique".to_string(),
            Content::Hidden(_) => "hidden".to_string(),
<<<<<<< HEAD
        }
    }

    pub fn get_s_node(&self, reference: &FieldRef) -> Result<&Content> {
        self.find(reference.iter().peekable())
    }

    pub fn get_s_node_mut(&mut self, reference: &FieldRef) -> Result<&mut Content> {
        self.find_mut(reference.iter().peekable())
    }

    pub fn get_collection(&self, key: &str) -> Result<&Content> {
        if let Content::Object(ObjectContent { fields, .. }) = self {
            let suggestion = suggest_closest(fields.keys(), key).unwrap_or_default();
            return fields
                .get(key)
                .context(format!("no such collection: '{}'{}", key, suggestion));
        } else {
            Err(anyhow!("cannot fetch a collection from a non-object"))
        }
    }

    pub fn get_collection_mut(&mut self, key: &str) -> Result<&mut Content> {
        if let Content::Object(ObjectContent { fields, .. }) = self {
            let suggestion = suggest_closest(fields.keys(), key).unwrap_or_default();
            return fields
                .get_mut(key)
                .context(format!("no such collection: '{}'{}", key, suggestion));
        } else {
            Err(anyhow!("cannot fetch a collection from a non-object"))
        }
    }

    pub fn put_collection(&mut self, key: String, value: Content) -> Result<()> {
        if let Content::Object(ObjectContent { fields, .. }) = self {
            super::check_collection_name_is_valid(&key)?;

            if fields.insert(key.clone(), value).is_some() {
                Err(anyhow!("collection already exists: {}", key))
            } else {
                Ok(())
            }
        } else {
            Err(anyhow!("cannot insert collection into a non-object"))
        }
    }

    pub fn put_collection_from_json(&mut self, key: String, value: &Value) -> Result<()> {
        self.put_collection(key, Content::new_collection(value.into()))
    }

    pub fn remove_collection(&mut self, key: &str) -> Result<Content> {
        if let Content::Object(ObjectContent { fields, .. }) = self {
            fields
                .remove(key)
                .ok_or_else(|| anyhow!("no such collection: '{}'", key))
        } else {
            Err(anyhow!("cannot remove collection from a non-object"))
        }
    }

    pub fn count_collections(&self) -> Result<usize> {
        if let Content::Object(ObjectContent { fields, .. }) = self {
            Ok(fields.len())
        } else {
            Err(anyhow!("cannot count collections in a non-object"))
=======
            Content::Datasource(_) => "datasource".to_string(),
            Content::Empty(_) => "empty".to_string(),
>>>>>>> 60cb879d
        }
    }
}

impl Default for Content {
    fn default() -> Self {
        Self::Null(NullContent)
    }
}

impl std::fmt::Display for Content {
    fn fmt(&self, f: &mut Formatter<'_>) -> std::fmt::Result {
        write!(f, "{}", self.kind())
    }
}

impl<'r> From<&'r Value> for Content {
    fn from(value: &'r Value) -> Self {
        match value {
            // TODO not sure what the correct behaviour is here
            Value::Null => Content::Null(NullContent),
            Value::Bool(_) => Content::Bool(BoolContent::default()),
            Value::String(_) => Content::String(StringContent::default()),
            Value::Array(arr) => {
                let length = arr.len();
                let one_of_content = arr.iter().collect();
                Content::Array(ArrayContent {
                    length: Box::new(Content::from(&Value::from(length as u64))),
                    content: Box::new(Content::OneOf(one_of_content)),
                })
            }
            Value::Object(obj) => {
                let fields = obj
                    .iter()
                    .map(|(key, value)| (key.to_string(), Content::from(value)))
                    .collect();
                Content::Object(ObjectContent {
                    fields,
                    ..Default::default()
                })
            }
            Value::Number(number_value) => {
                let number_content = if number_value.is_f64() {
                    let value = number_value.as_f64().unwrap();
                    NumberContent::F64(number_content::F64::Range(RangeStep::new(
                        value,
                        value + 1.,
                        1.,
                    )))
                } else if number_value.is_u64() {
                    let value = number_value.as_u64().unwrap();
                    NumberContent::U64(number_content::U64::Range(RangeStep::new(
                        value,
                        value + 1,
                        1,
                    )))
                } else if number_value.is_i64() {
                    let value = number_value.as_i64().unwrap();
                    NumberContent::I64(number_content::I64::Range(RangeStep::new(
                        value,
                        value + 1,
                        1,
                    )))
                } else {
                    unreachable!()
                };
                Content::Number(number_content)
            }
        }
    }
}

impl FromIterator<(String, Content)> for Content {
    fn from_iter<I: IntoIterator<Item = (String, Content)>>(iter: I) -> Content {
        let mut ns = Content::new_object();
        for (key, value) in iter {
            let _ = ns.put_collection(key, value);
        }
        ns
    }
}

impl IntoIterator for Content {
    type Item = (String, Content);
    type IntoIter = std::collections::btree_map::IntoIter<String, Content>;

    fn into_iter(self) -> Self::IntoIter {
        if let Content::Object(ObjectContent { fields, .. }) = self {
            fields.into_iter()
        } else {
            panic!("can only turn `Content::Object` into iterator")
        }
    }
}

impl Find<Content> for Content {
    fn project<I, R>(&self, mut reference: Peekable<I>) -> Result<&Content>
    where
        I: Iterator<Item = R>,
        R: AsRef<str>,
    {
        match reference.peek() {
            None => Ok(self),
            Some(next) => match self {
                Content::Object(object_content) => object_content.project(reference),
                Content::Array(array_content) => array_content.project(reference),
                Content::OneOf(one_of_content) => one_of_content.project(reference),
                _ => Err(failed!(
                    target: Release,
                    "unexpected field name: {}",
                    next.as_ref()
                )),
            },
        }
    }

    fn project_mut<I, R>(&mut self, mut reference: Peekable<I>) -> Result<&mut Content>
    where
        I: Iterator<Item = R>,
        R: AsRef<str>,
    {
        match reference.peek() {
            None => Ok(self),
            Some(next) => match self {
                Content::Object(object_content) => object_content.project_mut(reference),
                Content::Array(array_content) => array_content.project_mut(reference),
                Content::OneOf(one_of_content) => one_of_content.project_mut(reference),
                _ => Err(failed!(
                    target: Release,
                    "unexpected field name: {}",
                    next.as_ref()
                )),
            },
        }
    }
}

impl Compile for Content {
    fn compile<'a, C: Compiler<'a>>(&'a self, compiler: C) -> Result<Graph> {
        match self {
            Self::Object(object_content) => object_content.compile(compiler),
            Self::Bool(bool_content) => bool_content.compile(compiler),
            Self::String(string_content) => string_content.compile(compiler),
            Self::DateTime(date_time_content) => date_time_content.compile(compiler),
            Self::Number(number_content) => number_content.compile(compiler),
            Self::Array(array_content) => array_content.compile(compiler),
            Self::SameAs(same_as_content) => same_as_content.compile(compiler),
            Self::OneOf(one_of_content) => one_of_content.compile(compiler),
            Self::Series(series_content) => series_content.compile(compiler),
            Self::Unique(unique_content) => unique_content.compile(compiler),
            Self::Hidden(hidden_content) => hidden_content.compile(compiler),
            Self::Null(_) => Ok(Graph::null()),
<<<<<<< HEAD
=======
            Self::Datasource(datasource) => datasource.compile(compiler),
            Self::Empty(_) => Err(anyhow!("unexpected empty object")),
>>>>>>> 60cb879d
        }
    }
}

impl Compile for SameAsContent {
    fn compile<'a, C: Compiler<'a>>(&'a self, mut compiler: C) -> Result<Graph> {
        compiler.get(self.ref_.clone())
    }
}

#[inline]
pub fn suggest_closest<R, I>(iter: I, reference: &str) -> Option<String>
where
    I: Iterator<Item = R>,
    R: AsRef<str>,
{
    iter.min_by_key(|key| strsim::levenshtein(reference, key.as_ref()))
        .map(|suggest| format!(", did you mean '{}'?", suggest.as_ref()))
}

#[derive(Debug, Serialize, Deserialize, Clone)]
#[serde(try_from = "f64")]
pub struct Weight(f64);

impl Hash for Weight {
    fn hash<H: Hasher>(&self, state: &mut H) {
        self.0.to_bits().hash(state);
    }
}

impl std::convert::TryFrom<f64> for Weight {
    type Error = anyhow::Error;

    fn try_from(value: f64) -> Result<Self> {
        if 0.0 <= value {
            Ok(Self(value))
        } else {
            Err(failed!(
                target: Release,
                "invalid weight: {}. Weights must be non-negative numbers.",
                value
            ))
        }
    }
}

impl Default for Weight {
    fn default() -> Self {
        Self(1.0)
    }
}

#[cfg(test)]
pub mod tests {
    use super::*;
    use paste::paste;

    lazy_static! {
        pub static ref USER_SCHEMA: Content = schema!({
            "type": "object",
            "skip_when_null": true,
            "_uuid": {
                "type": "string",
                "uuid": {},
                "hidden": true
            },
            "user_id": {
                "type": "number",
                "subtype": "u64",
                "range": {
                    "low": 0,
                    "high": 1_000_000,
                    "step": 1
                }
            },
            "type_": { // checks the underscore hack
                "type": "string",
                "pattern": "user|contributor|maintainer"
            },
            "skip_when_null_": {
                "optional": true,
                "type": "bool",
                "frequency": 0.5
            },
            "first_name": {
                "type": "string",
                "faker": {
                    "generator": "first_name"
                }
            },
            "last_name": {
                "type": "string",
                "faker": {
                    "generator": "last_name"
                }
            },
            "address": {
                "type": "object",
                "postcode": {
                    "type": "string",
                    "pattern": "[A-Z]{1}[a-z]{3,6}"
                },
                "country": {
                    "optional": true,
                    "type": "string",
                    "faker": {
                        "generator": "country_code",
                        "representation": "alpha-2"
                    }
                },
                "numbers": {
                    "type": "number",
                    "subtype": "u64",
                    "range": {
                        "low": 0,
                        "high": 1_000_000,
                        "step": 1
                    }
                }
            },
            "friends": {
                "type": "array",
                "length": {
                    "type": "number",
                    "subtype": "u64",
                    "constant": 100
                },
                "content": {
                    "type": "one_of",
                    "variants": [ {
                        "type": "string",
                        "pattern": "[A-Z]{1}[a-z]{3,6}"
                    }, {
                        "type": "number",
                        "subtype": "f64",
                        "range": {
                            "low": -75.2,
                            "high": -11,
                            "step": 0.1
                        }
                    } ]
                }
            }
        });

        static ref USER: serde_json::Value = json!({
            "user_id" : 123,
            "type": "user",
            "first_name" : "John",
            "last_name": "Smith",
            "address" : {
                "postcode": "abc123",
                "numbers": 5
            },
            "friends" : ["just", "kidding", 0.5]
        });
    }

    #[test]
    fn user_schema_accepts() {
        println!("{:#?}", *USER_SCHEMA);
        assert!(USER_SCHEMA.accepts(&USER).is_ok());
    }

    #[test]
    fn user_schema_declined_extra_field() {
        let user = json!({
            "user_id" : 123,
            "type" : "contributor",
            "first_name" : "John",
            "last_name": "Smith",
            "address" : {
                "postcode": "abc123",
                "numbers": 5
            },
            "friends" : ["just", "kidding", 0.5],
            "extra_field": "some val" // This field is not part of the schema
        });

        assert!(USER_SCHEMA.accepts(&user).is_err());
    }

    #[test]
    fn user_schema_declined_missing_field() {
        let user = json!({
            "user_id" : 123,
            "type" : "maintainer",
            "first_name" : "John",
            "last_name": "Smith",
            "address" : {
                "postcode": "abc123",
                "numbers": 5
            },
            // missing field `friends`
        });

        assert!(USER_SCHEMA.accepts(&user).is_err());
    }

    #[test]
    fn user_schema_declined_bad_array() {
        let user = json!({
            "user_id" : 123,
            "type" : "user",
            "first_name" : "John",
            "last_name": "Smith",
            "address" : {
                "postcode": "abc123",
                "numbers": 5
            },
            "friends" : ["just", "kidding", 0.5, true] // schema does not support booleans
        });

        assert!(USER_SCHEMA.accepts(&user).is_err());
    }

    macro_rules! assert_idempotent {
        ($($inner:tt)*) => {
            let in_: DateTimeContent = serde_json::from_value(json!($($inner)*)).unwrap();
            let out = serde_json::to_string(&in_).unwrap();
            assert_eq!(serde_json::from_str::<'_, DateTimeContent>(&out).unwrap(), in_);
        }
    }

    #[test]
    fn datetime_content_serde_idempotence() {
        env_logger::builder().is_test(true).init();
        assert_idempotent!({
            "format": "%Y-%m-%d %H:%M:%S",
        });

        assert_idempotent!({
            "format": "%Y-%m-%d",
        });

        assert_idempotent!({
            "format": "%Y-%m-%dT%H:%M:%S%z",
        });

        assert_idempotent!({
            "format": "%Y-%m-%dT%H:%M:%S%z",
            "begin": "2020-11-05T09:53:10+0500"
        });

        assert_idempotent!({
            "format": "%Y-%m-%dT%H:%M:%S%z",
            "end": "2020-11-05T09:53:10+0000"
        });

        assert_idempotent!({
            "format": "%Y-%m-%dT%H:%M:%S%z",
            "begin": "2020-11-05T09:53:10+0500",
            "end": "2020-11-05T09:53:10+0000"
        });
    }

    #[test]
    #[should_panic(
        expected = "`string` generator is missing a subtype. Try adding `pattern`, `faker`, `categorical`, `serialized`, `uuid`, `truncated`, or `format`"
    )]
    fn string_missing_subtype() {
        let _schema: Content = schema!({
            "type": "array",
            "length": 1,
            "content": {
                "type": "object",
                "s": {
                    "type": "string"
                }
            }
        });
    }

    #[test]
    #[should_panic(
        expected = "`bool` generator is missing a subtype. Try adding `constant`, or `frequency`"
    )]
    fn bool_missing_subtype() {
        let _schema: Content = schema!({
            "type": "array",
            "length": 1,
            "content": {
                "type": "object",
                "b": {
                    "type": "bool"
                }
            }
        });
    }

    #[test]
    #[should_panic(
        expected = "`number` generator is missing a subtype. Try adding `constant`, `range`, or `id`"
    )]
    fn number_missing_subtype() {
        let _schema: Content = schema!({
            "type": "array",
            "length": 1,
            "content": {
                "type": "object",
                "n": {
                    "type": "number"
                }
            }
        });
    }

    #[test]
    #[should_panic(expected = "`date_time` generator is missing a `format` field")]
    fn date_time_missing_subtype() {
        let _schema: Content = schema!({
            "type": "array",
            "length": 1,
            "content": {
                "type": "object",
                "dt": {
                    "type": "date_time"
                }
            }
        });
    }

    #[test]
    #[should_panic(expected = "`array` generator is missing a `length` and `content` field")]
    fn array_missing_subtype() {
        let _schema: Content = schema!({
            "type": "array",
            "length": 1,
            "content": {
                "type": "object",
                "a": {
                    "type": "array"
                }
            }
        });
    }

    #[test]
    fn object_missing_subtype() {
        let _schema: Content = schema!({
            "type": "array",
            "length": 1,
            "content": {
                "type": "object",
                "o": {
                    "type": "object"
                }
            }
        });
    }

    #[test]
    #[should_panic(expected = "`same_as` generator is missing a `ref` field")]
    fn same_as_missing_subtype() {
        let _schema: Content = schema!({
            "type": "array",
            "length": 1,
            "content": {
                "type": "object",
                "sa": {
                    "type": "same_as"
                }
            }
        });
    }

    #[test]
    #[should_panic(expected = "`one_of` generator is missing a `variants` field")]
    fn one_of_missing_subtype() {
        let _schema: Content = schema!({
            "type": "array",
            "length": 1,
            "content": {
                "type": "object",
                "oo": {
                    "type": "one_of"
                }
            }
        });
    }

    #[test]
    #[should_panic(
        expected = "`series` generator is missing a variant. Try adding `incrementing`, `poisson`, `cyclical`, or `zip`"
    )]
    fn series_missing_subtype() {
        let _schema: Content = schema!({
            "type": "array",
            "length": 1,
            "content": {
                "type": "object",
                "s": {
                    "type": "series"
                }
            }
        });
    }

    #[test]
    #[should_panic(expected = "`unique` generator is missing a `content` field")]
    fn unique_missing_subtype() {
        let _schema: Content = schema!({
            "type": "array",
            "length": 1,
            "content": {
                "type": "object",
                "u": {
                    "type": "unique"
                }
            }
        });
    }

    #[test]
    #[should_panic(expected = "`datasource` generator is missing a `path` field")]
    fn datasource_missing_subtype() {
        let _schema: Content = schema!({
            "type": "array",
            "length": 1,
            "content": {
                "type": "object",
                "d": {
                    "type": "datasource"
                }
            }
        });
    }

    #[test]
    #[should_panic(expected = "`hidden` generator is missing a `content` field")]
    fn hidden_missing_subtype() {
        let _schema: Content = schema!({
            "type": "array",
            "length": 1,
            "content": {
                "type": "object",
                "h": {
                    "type": "hidden"
                }
            }
        });
    }

    #[test]
    fn null_missing_subtype() {
        let _schema: Content = schema!({
            "type": "array",
            "length": 1,
            "content": {
                "type": "object",
                "n": {
                    "type": "null"
                }
            }
        });
    }

    macro_rules! unexpected_content_tests {
        ($($name:ident: {$($schema:tt)*},)*) => {
        $(paste!{
            #[test]
            #[should_panic(expected = "is expected to be a field of")]
            fn [<unexpected_content_ $name>]() {
                let _schema: Content = schema!({$($schema)*});
            }
        })*
        }
    }

    unexpected_content_tests! {
        format: {
            "type": "array",
            "length": 1,
            "content": {
                "type": "object",
                "s": {
                    "type": "string",
                    "format": "Hello {name}",
                    "arguments": {
                        "name": "synth"
                    }
                }
            }
        },
        low: {
            "type": "array",
            "length": {
                "type": "number",
                "low": 1
            },
            "content": {
                "type": "object"
            }
        },
        high: {
            "type": "array",
            "length": {
                "type": "number",
                "high": 10
            },
            "content": {
                "type": "object"
            }
        },
        step: {
            "type": "array",
            "length": {
                "type": "number",
                "step": 2
            },
            "content": {
                "type": "object"
            }
        },
        include_high: {
            "type": "array",
            "length": {
                "type": "number",
                "include_high": true
            },
            "content": {
                "type": "object"
            }
        },
        include_low: {
            "type": "array",
            "length": {
                "type": "number",
                "include_low": true
            },
            "content": {
                "type": "object"
            }
        },
        start_at: {
            "type": "array",
            "length": {
                "type": "number",
                "start_at": 5
            },
            "content": {
                "type": "object"
            }
        },
        start: {
            "type": "array",
            "length": 1,
            "content": {
                "type": "object",
                "s": {
                    "type": "series",
                    "start": "2021-02-01 09:00:00"
                }
            }
        },
        increment: {
            "type": "array",
            "length": 1,
            "content": {
                "type": "object",
                "s": {
                    "type": "series",
                    "increment": "1m"
                }
            }
        },
        rate: {
            "type": "array",
            "length": 1,
            "content": {
                "type": "object",
                "s": {
                    "type": "series",
                    "rate": "1m"
                }
            }
        },
        max_rate: {
            "type": "array",
            "length": 1,
            "content": {
                "type": "object",
                "s": {
                    "type": "series",
                    "max_rate": "1m"
                }
            }
        },
        min_rate: {
            "type": "array",
            "length": 1,
            "content": {
                "type": "object",
                "s": {
                    "type": "series",
                    "min_rate": "1m"
                }
            }
        },
        period: {
            "type": "array",
            "length": 1,
            "content": {
                "type": "object",
                "s": {
                    "type": "series",
                    "period": "1d"
                }
            }
        },
        series: {
            "type": "array",
            "length": 1,
            "content": {
                "type": "object",
                "s": {
                    "type": "series",
                    "series": []
                }
            }
        },
    }
}<|MERGE_RESOLUTION|>--- conflicted
+++ resolved
@@ -300,20 +300,6 @@
 content! {
     labels: ContentLabels,
     variants: {
-<<<<<<< HEAD
-        Null(NullContent),
-        Bool(BoolContent),
-        Number(NumberContent),
-        String(StringContent),
-        DateTime(DateTimeContent),
-        Array(ArrayContent),
-        Object(ObjectContent),
-        SameAs(SameAsContent),
-        OneOf(OneOfContent),
-        Series(SeriesContent),
-        Unique(UniqueContent),
-        Hidden(HiddenContent),
-=======
         Null(NullContent) => None,
         Bool(BoolContent) => "missing a subtype. Try adding `constant`, or `frequency`",
         Number(NumberContent) => "missing a subtype. Try adding `constant`, `range`, or `id`",
@@ -328,7 +314,6 @@
         Datasource(DatasourceContent) => "missing a `path` field",
         Hidden(HiddenContent) => "missing a `content` field",
         Empty(EmptyContent) => None,
->>>>>>> 60cb879d
     }
 }
 
@@ -511,7 +496,8 @@
             Content::Series(content) => format!("series::{}", content.kind()),
             Content::Unique(_) => "unique".to_string(),
             Content::Hidden(_) => "hidden".to_string(),
-<<<<<<< HEAD
+            Content::Datasource(_) => "datasource".to_string(),
+            Content::Empty(_) => "empty".to_string(),
         }
     }
 
@@ -578,10 +564,6 @@
             Ok(fields.len())
         } else {
             Err(anyhow!("cannot count collections in a non-object"))
-=======
-            Content::Datasource(_) => "datasource".to_string(),
-            Content::Empty(_) => "empty".to_string(),
->>>>>>> 60cb879d
         }
     }
 }
@@ -734,11 +716,8 @@
             Self::Unique(unique_content) => unique_content.compile(compiler),
             Self::Hidden(hidden_content) => hidden_content.compile(compiler),
             Self::Null(_) => Ok(Graph::null()),
-<<<<<<< HEAD
-=======
             Self::Datasource(datasource) => datasource.compile(compiler),
             Self::Empty(_) => Err(anyhow!("unexpected empty object")),
->>>>>>> 60cb879d
         }
     }
 }
