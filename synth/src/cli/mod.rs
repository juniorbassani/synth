mod csv;
mod export;
mod import;
mod import_utils;
mod json;
mod jsonl;
mod mongo;
mod mysql;
mod postgres;
mod store;

use crate::cli::import::ImportStrategy;
use crate::cli::store::Store;
use crate::sampler::Sampler;
use crate::version::print_version_message;

use anyhow::{Context, Result};
use rand::RngCore;
use serde::Serialize;
use std::collections::HashMap;
use std::convert::{TryFrom, TryInto};
use std::io::Write;
use std::iter::FromIterator;
use std::path::PathBuf;
use structopt::clap::AppSettings;
use structopt::StructOpt;
use synth_core::DataSourceParams;
use uriparse::URI;

pub(crate) mod config;

#[cfg(feature = "telemetry")]
use std::cell::RefCell;
#[cfg(feature = "telemetry")]
use std::rc::Rc;
#[cfg(feature = "telemetry")]
pub mod telemetry;

#[cfg(feature = "telemetry")]
use telemetry::{TelemetryContext, TelemetryExportStrategy};

use self::export::ExportStrategyBuilder;

pub struct Cli {
    store: Store,
    #[cfg(feature = "telemetry")]
    telemetry_context: Rc<RefCell<TelemetryContext>>,
}

impl<'w> Cli {
    pub fn new() -> Result<Self> {
        #[cfg(debug_assertions)]
        {
            let splash = crate::utils::splash::Splash::auto()?;
            log::debug!("{}", splash);
        }

        Ok(Self {
            store: Store::init()?,
            #[cfg(feature = "telemetry")]
            telemetry_context: Rc::new(RefCell::new(TelemetryContext::new())),
        })
    }

    #[cfg(feature = "telemetry")]
    pub fn get_telemetry_context(&self) -> TelemetryContext {
        self.telemetry_context.borrow().clone()
    }

    fn derive_seed(random: bool, seed: Option<u64>) -> Result<u64> {
        if random && seed.is_some() {
            return Err(anyhow!(
                "Cannot have the --random flag and --seed specified at the same time."
            ));
        }
        match random {
            true => Ok(rand::thread_rng().next_u64()),
            false => Ok(seed.unwrap_or(0)),
        }
    }

    pub async fn run<W: Write + 'w>(&self, args: Args, writer: W) -> Result<()> {
        match args {
            Args::Init { .. } => Ok(()),
            Args::Generate(cmd) => self.generate(cmd, writer),
            Args::Import(cmd) => self.import(cmd),
            #[cfg(feature = "telemetry")]
            Args::Telemetry(cmd) => self.telemetry(cmd, writer),
            Args::Version => {
                print_version_message(writer);
                Ok(())
            }
        }
    }

    #[cfg(feature = "telemetry")]
    fn telemetry<W: Write>(&self, cmd: TelemetryCommand, mut writer: W) -> Result<()> {
        match cmd {
            TelemetryCommand::Enable => telemetry::enable(),
            TelemetryCommand::Disable => telemetry::disable(),
            TelemetryCommand::Status => {
                if telemetry::is_enabled() {
                    writeln!(
                        writer,
                        "Telemetry is enabled. To disable it run `synth telemetry disable`."
                    )
                    .expect("failed to write telemetry status");
                } else {
                    writeln!(
                        writer,
                        "Telemetry is disabled. To enable it run `synth telemetry enable`."
                    )
                    .expect("failed to write telemetry status");
                }
                Ok(())
            }
        }
    }

    fn import(&self, cmd: ImportCommand) -> Result<()> {
        // TODO: If ns exists and no collection: break
        // If collection and ns exists and collection exists: break

        let import_strategy: Box<dyn ImportStrategy> = DataSourceParams {
            uri: URI::try_from(cmd.from.as_str())
                .with_context(|| format!("Parsing import URI '{}'", cmd.from))?,
            schema: cmd.schema,
        }
        .try_into()?;

        if let Some(collection) = cmd.collection {
            if self.store.collection_exists(&cmd.namespace, &collection) {
                return Err(anyhow!(
                    "The collection `{}` already exists. Will not import into an existing collection.",
                    Store::relative_collection_path(&cmd.namespace, &collection).display()
                ));
            } else {
                let content = import_strategy.import_collection(&collection)?;
                self.store
                    .save_collection_path(&cmd.namespace, collection, content)?;

                #[cfg(feature = "telemetry")]
                self.telemetry_context.borrow_mut().set_num_collections(1);

                Ok(())
            }
        } else if self.store.ns_exists(&cmd.namespace) {
            Err(anyhow!(
                "The directory at `{}` already exists. Will not import into an existing directory.",
                cmd.namespace.display()
            ))
        } else {
            let ns = import_strategy.import_namespace()?;

            #[cfg(feature = "telemetry")]
            TelemetryExportStrategy::fill_telemetry(
                Rc::clone(&self.telemetry_context),
                &ns,
                cmd.collection,
                cmd.namespace.clone(),
            )?;

            self.store.save_ns_path(cmd.namespace, ns)?;

            Ok(())
        }
    }

    fn generate<W: Write + 'w>(&self, cmd: GenerateCommand, writer: W) -> Result<()> {
<<<<<<< HEAD
        let mut namespace = self.store.get_ns(cmd.namespace.clone()).context(format!(
=======
        let namespace = self.store.read_ns(cmd.namespace.clone()).context(format!(
>>>>>>> cb84ca2b
            "Unable to open the namespace \"{}\"",
            cmd.namespace
                .to_str()
                .expect("The provided namespace is not a valid UTF-8 string")
        ))?;

        let builder: ExportStrategyBuilder<_> = DataSourceParams {
            uri: URI::try_from(cmd.to.as_str())
                .with_context(|| format!("Parsing generation URI '{}'", cmd.to))?,
            schema: cmd.schema,
        }
        .try_into()?;

        let builder = builder.set_writer(writer);

        // `mut` is only used by the "telemetry" feature
        #[allow(unused_mut)]
        let mut export_strategy = builder.build()?;

        #[cfg(feature = "telemetry")]
        {
            export_strategy = Box::new(TelemetryExportStrategy::new(
                export_strategy,
                Rc::clone(&self.telemetry_context),
                cmd.collection.clone(),
                cmd.namespace.clone(),
            ));
        }

        // Change namespace if scenario
        if let Some(scenario) = cmd.scenario {
            let scenario = self
                .store
                .get_scenario(namespace, cmd.namespace.clone(), &scenario)?;

            namespace = scenario.build()?;
        }

        let seed = Self::derive_seed(cmd.random, cmd.seed)?;
        let sample =
            Sampler::try_from(&namespace)?.sample_seeded(cmd.collection.clone(), cmd.size, seed)?;

        export_strategy
            .export(namespace, sample)
            .with_context(|| format!("At namespace {:?}", cmd.namespace))?;

        Ok(())
    }
}

// The serialization of this enum is used for telemetry when synth panics and we want our logs to
// contain the command that caused the panic. When modifying this, pay attention to skip
// serialization of any privacy sensitive information.
#[derive(StructOpt, Serialize)]
#[structopt(
    name = "synth",
    about = "synthetic data engine on the command line",
    no_version,
    global_settings = &[AppSettings::DisableVersion])]
pub enum Args {
    #[structopt(about = "(DEPRECATED). For backward compatibility and is a no-op.")]
    Init {
        #[serde(skip)]
        init_path: Option<PathBuf>,
    },
    #[structopt(about = "Generate data from a namespace", alias = "gen")]
    Generate(GenerateCommand),
    #[structopt(about = "Import data from an external source")]
    Import(ImportCommand),
    #[cfg(feature = "telemetry")]
    #[structopt(about = "Toggle anonymous usage data collection")]
    Telemetry(TelemetryCommand),
    #[structopt(about = "Version information")]
    Version,
}

fn map_from_uri_query<'a>(query_opt: Option<&'a uriparse::Query<'a>>) -> HashMap<&'a str, &'a str> {
    let query_str = query_opt.map(uriparse::Query::as_str).unwrap_or_default();

    HashMap::<_, _>::from_iter(querystring::querify(query_str).into_iter())
}

#[derive(StructOpt, Serialize)]
pub struct GenerateCommand {
    #[structopt(
        help = "The namespace directory from which to read schema files",
        parse(from_os_str)
    )]
    #[serde(skip)]
    pub namespace: PathBuf,
    #[structopt(
        long,
        help = "The specific collection from which to generate. Cannot be used with --scenario"
    )]
    #[serde(skip)]
    pub collection: Option<String>,
    #[structopt(
        long,
        help = "The specific scenario to generate data for. Cannot be used with --collection",
        conflicts_with("collection")
    )]
    #[serde(skip)]
    pub scenario: Option<String>,
    #[structopt(long, help = "the number of samples", default_value = "1")]
    pub size: usize,
    #[structopt(
        long,
        help = "The URI into which data will be generated. Can be a file-based URI scheme to output data to the filesystem or stdout ('json:', 'jsonl:' and 'csv:' allow outputting JSON, JSON Lines and CSV data respectively) or can be a database URI to write data directly to some database (supports Postgres, MongoDB, and MySQL). Defaults to writing JSON data to stdout. [example: jsonl:/tmp/generation_output]",
        default_value = "json:"
    )]
    #[serde(skip)]
    pub to: String,
    #[structopt(
        long,
        help = "an unsigned 64 bit integer seed to be used as a seed for generation"
    )]
    pub seed: Option<u64>,
    #[structopt(
        long,
        help = "generation will use a random seed - this cannot be used with --seed"
    )]
    pub random: bool,
    #[structopt(
        long,
        help = "(Postgres only) Specify the schema into which to generate. Defaults to 'public'."
    )]
    #[serde(skip)]
    pub schema: Option<String>,
}

#[derive(StructOpt, Serialize)]
pub struct ImportCommand {
    #[structopt(
        help = "The namespace directory into which to save imported schema files",
        parse(from_os_str)
    )]
    #[serde(skip)]
    pub namespace: PathBuf,
    #[structopt(
        long,
        help = "The name of a collection into which the data will be imported"
    )]
    #[serde(skip)]
    pub collection: Option<String>,
    #[structopt(
        long,
        help = "The source URI from which to import data. Can be a file-based URI scheme to read data from a file or stdin ('json:', 'jsonl:' and 'csv:' allow reading JSON, JSON Lines and CSV data respectively) or can be a database URI to read data directly from some database (supports Postgres, MongoDB, and MySQL). Defaults to reading JSON data from stdin. [example: jsonl:/tmp/test_data_input]",
        default_value = "json:"
    )]
    #[serde(skip)]
    pub from: String,
    #[structopt(
        long,
        help = "(Postgres only) Specify the schema from which to import. Defaults to 'public'."
    )]
    #[serde(skip)]
    pub schema: Option<String>,
}

#[cfg(feature = "telemetry")]
#[derive(StructOpt, Serialize)]
pub enum TelemetryCommand {
    #[structopt(about = "Enable anonymous usage data collection")]
    Enable,
    #[structopt(about = "Disable anonymous usage data collection")]
    Disable,
    #[structopt(about = "Check telemetry status")]
    Status,
}

#[cfg(test)]
pub mod tests {
    use super::*;

    #[test]
    fn test_derive_seed() {
        assert_eq!(Cli::derive_seed(false, None).unwrap(), 0);
        assert_eq!(Cli::derive_seed(false, Some(5)).unwrap(), 5);
        assert!(Cli::derive_seed(true, Some(5)).is_err());
        assert!(Cli::derive_seed(true, None).is_ok());
    }
}<|MERGE_RESOLUTION|>--- conflicted
+++ resolved
@@ -167,11 +167,7 @@
     }
 
     fn generate<W: Write + 'w>(&self, cmd: GenerateCommand, writer: W) -> Result<()> {
-<<<<<<< HEAD
-        let mut namespace = self.store.get_ns(cmd.namespace.clone()).context(format!(
-=======
-        let namespace = self.store.read_ns(cmd.namespace.clone()).context(format!(
->>>>>>> cb84ca2b
+        let mut namespace = self.store.read_ns(cmd.namespace.clone()).context(format!(
             "Unable to open the namespace \"{}\"",
             cmd.namespace
                 .to_str()
