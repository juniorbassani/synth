--- conflicted
+++ resolved
@@ -279,7 +279,7 @@
 }
 
 impl<'w> ExportStrategy for TelemetryExportStrategy<'w> {
-    fn export(&self, namespace: Namespace, sample: SamplerOutput) -> Result<()> {
+    fn export(&self, namespace: Content, sample: SamplerOutput) -> Result<()> {
         Self::fill_telemetry(
             Rc::clone(&self.telemetry_context),
             &namespace,
@@ -524,12 +524,7 @@
 #[cfg(test)]
 pub mod tests {
     use super::{
-<<<<<<< HEAD
-        ExportStrategy, Namespace, SamplerOutput, TelemetryClient, TelemetryContext,
-=======
-        ExportParams, ExportStrategy, SamplerOutput, TelemetryClient, TelemetryContext,
->>>>>>> cb84ca2b
-        TelemetryExportStrategy,
+        ExportStrategy, SamplerOutput, TelemetryClient, TelemetryContext, TelemetryExportStrategy,
     };
     use crate::sampler::Sampler;
     use anyhow::Result;
@@ -537,6 +532,7 @@
     use std::convert::TryFrom;
     use std::path::PathBuf;
     use std::rc::Rc;
+    use synth_core::Content;
 
     macro_rules! schema {
         {
@@ -550,7 +546,7 @@
     pub struct DummyExportStrategy {}
 
     impl ExportStrategy for DummyExportStrategy {
-        fn export(&self, _namespace: Namespace, _sample: SamplerOutput) -> Result<()> {
+        fn export(&self, _namespace: Content, _sample: SamplerOutput) -> Result<()> {
             Ok(())
         }
     }
